--- conflicted
+++ resolved
@@ -70,11 +70,8 @@
 
 ## GWAS With PCA
 
-<<<<<<< HEAD
-Next, we run a linear regression GWAS on a simulated phenotype while adjusting for population structure using principal components. Please create a `gwas2.config` file with this content:
-=======
-Next, we run a logistic regression GWAS on a simulated phenotype while adjusting for population structure using principal components. Please create a `gwas_with_pcs.config` file with this content:
->>>>>>> a98838e7
+Next, we run a linear regression GWAS on a simulated phenotype while adjusting for population structure using principal components. Please create a `gwas_with_pcs.config` file with this content:
+
 
 ```groovy
 params {
